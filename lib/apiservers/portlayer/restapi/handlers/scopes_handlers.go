// Copyright 2016-2017 VMware, Inc. All Rights Reserved.
//
// Licensed under the Apache License, Version 2.0 (the "License");
// you may not use this file except in compliance with the License.
// You may obtain a copy of the License at
//
//    http://www.apache.org/licenses/LICENSE-2.0
//
// Unless required by applicable law or agreed to in writing, software
// distributed under the License is distributed on an "AS IS" BASIS,
// WITHOUT WARRANTIES OR CONDITIONS OF ANY KIND, either express or implied.
// See the License for the specific language governing permissions and
// limitations under the License.

package handlers

import (
	"context"
	"fmt"
	"net"
	"net/http"

	log "github.com/Sirupsen/logrus"
	"github.com/go-openapi/runtime/middleware"

	"github.com/vmware/vic/lib/apiservers/portlayer/models"
	"github.com/vmware/vic/lib/apiservers/portlayer/restapi/operations"
	"github.com/vmware/vic/lib/apiservers/portlayer/restapi/operations/scopes"
	"github.com/vmware/vic/lib/portlayer/exec"
	"github.com/vmware/vic/lib/portlayer/network"
	"github.com/vmware/vic/pkg/ip"
	"github.com/vmware/vic/pkg/trace"
)

// ScopesHandlersImpl is the receiver for all of the storage handler methods
type ScopesHandlersImpl struct {
	netCtx     *network.Context
	handlerCtx *HandlerContext
}

// Configure assigns functions to all the scopes api handlers
func (handler *ScopesHandlersImpl) Configure(api *operations.PortLayerAPI, handlerCtx *HandlerContext) {
	api.ScopesCreateScopeHandler = scopes.CreateScopeHandlerFunc(handler.ScopesCreate)
	api.ScopesDeleteScopeHandler = scopes.DeleteScopeHandlerFunc(handler.ScopesDelete)
	api.ScopesListAllHandler = scopes.ListAllHandlerFunc(handler.ScopesListAll)
	api.ScopesListHandler = scopes.ListHandlerFunc(handler.ScopesList)
	api.ScopesGetContainerEndpointsHandler = scopes.GetContainerEndpointsHandlerFunc(handler.ScopesGetContainerEndpoints)
	api.ScopesAddContainerHandler = scopes.AddContainerHandlerFunc(handler.ScopesAddContainer)
	api.ScopesRemoveContainerHandler = scopes.RemoveContainerHandlerFunc(handler.ScopesRemoveContainer)
	api.ScopesBindContainerHandler = scopes.BindContainerHandlerFunc(handler.ScopesBindContainer)
	api.ScopesUnbindContainerHandler = scopes.UnbindContainerHandlerFunc(handler.ScopesUnbindContainer)

	handler.netCtx = network.DefaultContext
	handler.handlerCtx = handlerCtx
}

func parseScopeConfig(cfg *models.ScopeConfig) (subnet *net.IPNet, gateway net.IP, dns []net.IP, annotations map[string]string, err error) {
	if cfg.Subnet != "" {
		if _, subnet, err = net.ParseCIDR(cfg.Subnet); err != nil {
			return
		}
	}

	gateway = net.IPv4(0, 0, 0, 0)
	if cfg.Gateway != "" {
		if gateway = net.ParseIP(cfg.Gateway); gateway == nil {
			err = fmt.Errorf("invalid gateway")
			return
		}
	}

	dns = make([]net.IP, len(cfg.DNS))
	for i, d := range cfg.DNS {
		dns[i] = net.ParseIP(d)
		if dns[i] == nil {
			err = fmt.Errorf("invalid dns entry")
			return
		}
	}

	// Parse annotations
	if len(cfg.Annotations) > 0 {
		annotations = make(map[string]string)
		for k, v := range cfg.Annotations {
			annotations[k] = v
		}
	}

	return
}

func (handler *ScopesHandlersImpl) listScopes(idName string) ([]*models.ScopeConfig, error) {
	defer trace.End(trace.Begin(idName))
	scs, err := handler.netCtx.Scopes(context.Background(), &idName)
	if err != nil {
		return nil, err
	}

	cfgs := make([]*models.ScopeConfig, len(scs))
	for i, s := range scs {
		cfgs[i] = toScopeConfig(s)
	}

	return cfgs, nil
}

func errorPayload(err error) *models.Error {
	return &models.Error{Message: err.Error()}
}

func (handler *ScopesHandlersImpl) ScopesCreate(params scopes.CreateScopeParams) middleware.Responder {
	op := trace.NewOperationFromID(context.Background(), params.OpID, "ScopesCreate(%s)", params.Config.ID)
	defer trace.End(trace.Begin("ScopesCreate", op))

	cfg := params.Config
	if cfg.ScopeType == "external" {
		return scopes.NewCreateScopeDefault(http.StatusServiceUnavailable).WithPayload(
			&models.Error{Message: "cannot create external networks"})
	}

	subnet, gateway, dns, annotations, err := parseScopeConfig(cfg)
	if err != nil {
		return scopes.NewCreateScopeDefault(http.StatusServiceUnavailable).WithPayload(
			errorPayload(err))
	}

	scopeData := &network.ScopeData{
		ScopeType:   cfg.ScopeType,
		Name:        cfg.Name,
		Subnet:      subnet,
		Gateway:     gateway,
		DNS:         dns,
		Pools:       cfg.IPAM,
		Annotations: annotations,
		Internal:    cfg.Internal,
	}

	s, err := handler.netCtx.NewScope(context.Background(), scopeData)
	if _, ok := err.(network.DuplicateResourceError); ok {
		return scopes.NewCreateScopeConflict()
	}

	if err != nil {
		return scopes.NewCreateScopeDefault(http.StatusServiceUnavailable).WithPayload(
			errorPayload(err))
	}

	return scopes.NewCreateScopeCreated().WithPayload(toScopeConfig(s))
}

func (handler *ScopesHandlersImpl) ScopesDelete(params scopes.DeleteScopeParams) middleware.Responder {
	op := trace.NewOperationFromID(context.Background(), params.OpID, "ScopesDelete(%s)", params.IDName)
	defer trace.End(trace.Begin("ScopesDelete", op))

	if err := handler.netCtx.DeleteScope(context.Background(), params.IDName); err != nil {
		switch err := err.(type) {
		case network.ResourceNotFoundError:
			return scopes.NewDeleteScopeNotFound().WithPayload(errorPayload(err))

		default:
			return scopes.NewDeleteScopeInternalServerError().WithPayload(errorPayload(err))
		}
	}

	return scopes.NewDeleteScopeOK()
}

func (handler *ScopesHandlersImpl) ScopesListAll(params scopes.ListAllParams) middleware.Responder {
	op := trace.NewOperationFromID(context.Background(), params.OpID, "ScopesListAll")
	defer trace.End(trace.Begin("ScopesListAll", op))

	cfgs, err := handler.listScopes("")
	if err != nil {
		return scopes.NewListDefault(http.StatusServiceUnavailable).WithPayload(errorPayload(err))
	}

	return scopes.NewListAllOK().WithPayload(cfgs)
}

func (handler *ScopesHandlersImpl) ScopesList(params scopes.ListParams) middleware.Responder {
	op := trace.NewOperationFromID(context.Background(), params.OpID, "ScopesList(%s)", params.IDName)
	defer trace.End(trace.Begin("ScopesList", op))

	cfgs, err := handler.listScopes(params.IDName)
	if _, ok := err.(network.ResourceNotFoundError); ok {
		return scopes.NewListNotFound().WithPayload(errorPayload(err))
	}

	return scopes.NewListOK().WithPayload(cfgs)
}

func (handler *ScopesHandlersImpl) ScopesGetContainerEndpoints(params scopes.GetContainerEndpointsParams) middleware.Responder {
	op := trace.NewOperationFromID(context.Background(), params.OpID, "ScopesGetContainerEndpoints(%s)", params.HandleOrID)
	defer trace.End(trace.Begin("ScopesGetContainerEndpoints", op))

	cid := params.HandleOrID
	// lookup by handle
	h := exec.GetHandle(cid)
	if h != nil {
		cid = h.ExecConfig.ID
	}

	c := handler.netCtx.Container(cid)
	if c == nil {
		return scopes.NewGetContainerEndpointsNotFound().WithPayload(errorPayload(fmt.Errorf("container not found")))
	}
	eps := c.Endpoints()
	ecs := make([]*models.EndpointConfig, len(eps))
	for i, e := range eps {
		ecs[i] = toEndpointConfig(e)
	}

	return scopes.NewGetContainerEndpointsOK().WithPayload(ecs)
}

func (handler *ScopesHandlersImpl) ScopesAddContainer(params scopes.AddContainerParams) middleware.Responder {
	op := trace.NewOperationFromID(context.Background(), params.OpID, "ScopesAddContainer(%s)", params.Config.Handle)
	defer trace.End(trace.Begin("ScopesAddContainer", op))

	h := exec.GetHandle(params.Config.Handle)
	if h == nil {
		return scopes.NewAddContainerNotFound().WithPayload(&models.Error{Message: "container not found"})
	}

	err := func() error {
		addr := params.Config.NetworkConfig.Address
		var ip net.IP
		if addr != "" {
			ip = net.ParseIP(addr)
			if ip == nil {
				return fmt.Errorf("invalid ip address %q", addr)
			}
		}

		if len(params.Config.NetworkConfig.Aliases) > 0 {
			log.Debugf("Links/Aliases: %#v", params.Config.NetworkConfig.Aliases)
		}

		options := &network.AddContainerOptions{
<<<<<<< HEAD
<<<<<<< HEAD
=======
>>>>>>> 316c0eb1
			Scope:       params.Config.NetworkConfig.NetworkName,
			IP:          ip,
			Aliases:     params.Config.NetworkConfig.Aliases,
			Ports:       params.Config.NetworkConfig.Ports,
			Nameservers: params.Config.NetworkConfig.Nameservers,
<<<<<<< HEAD
=======
			Scope:   params.Config.NetworkConfig.NetworkName,
			IP:      ip,
			Aliases: params.Config.NetworkConfig.Aliases,
			Ports:   params.Config.NetworkConfig.Ports,
>>>>>>> 2cc54cbed96c280319fcd36b39fd773b6a4f3d46
=======
>>>>>>> 316c0eb1
		}
		return handler.netCtx.AddContainer(h, options)
	}()

	if err != nil {
		if _, ok := err.(*network.ResourceNotFoundError); ok {
			return scopes.NewAddContainerNotFound().WithPayload(errorPayload(err))
		}

		return scopes.NewAddContainerInternalServerError().WithPayload(errorPayload(err))
	}

	return scopes.NewAddContainerOK().WithPayload(h.String())
}

func (handler *ScopesHandlersImpl) ScopesRemoveContainer(params scopes.RemoveContainerParams) middleware.Responder {
	op := trace.NewOperationFromID(context.Background(), params.OpID, "ScopesRemoveContainer(%s)", params.Handle)
	defer trace.End(trace.Begin("ScopesRemoveContainer", op))

	h := exec.GetHandle(params.Handle)
	if h == nil {
		return scopes.NewRemoveContainerNotFound().WithPayload(&models.Error{Message: "container not found"})
	}

	if err := handler.netCtx.RemoveContainer(h, params.Scope); err != nil {
		if _, ok := err.(*network.ResourceNotFoundError); ok {
			return scopes.NewRemoveContainerNotFound().WithPayload(errorPayload(err))
		}

		return scopes.NewRemoveContainerInternalServerError().WithPayload(errorPayload(err))
	}

	return scopes.NewRemoveContainerOK().WithPayload(h.String())
}

func (handler *ScopesHandlersImpl) ScopesBindContainer(params scopes.BindContainerParams) middleware.Responder {
	op := trace.NewOperationFromID(context.Background(), params.OpID, "ScopesBindContainer(%s)", params.Handle)
	defer trace.End(trace.Begin("ScopesBindContainer", op))

	h := exec.GetHandle(params.Handle)
	if h == nil {
		return scopes.NewBindContainerNotFound().WithPayload(&models.Error{Message: "container not found"})
	}

	var endpoints []*network.Endpoint
	var err error
	if endpoints, err = handler.netCtx.BindContainer(op, h); err != nil {
		switch err := err.(type) {
		case network.ResourceNotFoundError:
			return scopes.NewBindContainerNotFound().WithPayload(errorPayload(err))

		default:
			return scopes.NewBindContainerInternalServerError().WithPayload(errorPayload(err))
		}
	}

	res := &models.BindContainerResponse{
		Handle:    h.String(),
		Endpoints: make([]*models.EndpointConfig, len(endpoints)),
	}
	for i, e := range endpoints {
		res.Endpoints[i] = toEndpointConfig(e)
	}

	return scopes.NewBindContainerOK().WithPayload(res)
}

func (handler *ScopesHandlersImpl) ScopesUnbindContainer(params scopes.UnbindContainerParams) middleware.Responder {
	op := trace.NewOperationFromID(context.Background(), params.OpID, "ScopesUnbindContainer(%s)", params.Handle)
	defer trace.End(trace.Begin("ScopesUnbindContainer", op))

	h := exec.GetHandle(params.Handle)
	if h == nil {
		return scopes.NewUnbindContainerNotFound()
	}

	var endpoints []*network.Endpoint
	var err error
	if endpoints, err = handler.netCtx.UnbindContainer(op, h); err != nil {
		switch err := err.(type) {
		case network.ResourceNotFoundError:
			return scopes.NewUnbindContainerNotFound().WithPayload(errorPayload(err))

		default:
			return scopes.NewUnbindContainerInternalServerError().WithPayload(errorPayload(err))
		}
	}

	res := &models.UnbindContainerResponse{
		Handle:    h.String(),
		Endpoints: make([]*models.EndpointConfig, len(endpoints)),
	}
	for i, e := range endpoints {
		res.Endpoints[i] = toEndpointConfig(e)
	}

	return scopes.NewUnbindContainerOK().WithPayload(res)
}

func toScopeConfig(scope *network.Scope) *models.ScopeConfig {
	subnet := ""
	if !ip.IsUnspecifiedIP(scope.Subnet().IP) {
		subnet = scope.Subnet().String()
	}

	gateway := ""
	if !scope.Gateway().IsUnspecified() {
		gateway = scope.Gateway().String()
	}

	sc := &models.ScopeConfig{
		ID:        scope.ID().String(),
		Name:      scope.Name(),
		ScopeType: scope.Type(),
		Subnet:    subnet,
		Gateway:   gateway,
		Internal:  scope.Internal(),
	}

	var pools []string
	for _, p := range scope.Pools() {
		pools = append(pools, p.String())
	}

	sc.IPAM = pools
	if len(sc.IPAM) == 0 {
		sc.IPAM = []string{subnet}
	}

	eps := scope.Endpoints()
	sc.Endpoints = make([]*models.EndpointConfig, len(eps))
	for i, e := range eps {
		sc.Endpoints[i] = toEndpointConfig(e)
	}

	sc.Annotations = make(map[string]string)
	annotations := scope.Annotations()
	for k, v := range annotations {
		sc.Annotations[k] = v
	}

	return sc
}

func toEndpointConfig(e *network.Endpoint) *models.EndpointConfig {
	addr := ""
	if !ip.IsUnspecifiedIP(e.IP()) {
		addr = e.IP().String()
	}

	ports := e.Ports()
	ecports := make([]string, len(ports))
	for i, p := range e.Ports() {
		ecports[i] = p.FullString()
	}

	return &models.EndpointConfig{
		Address:   addr,
		Container: e.ID().String(),
		ID:        e.ID().String(),
		Name:      e.Name(),
		Scope:     e.Scope().Name(),
		Ports:     ecports,
	}
}<|MERGE_RESOLUTION|>--- conflicted
+++ resolved
@@ -237,24 +237,11 @@
 		}
 
 		options := &network.AddContainerOptions{
-<<<<<<< HEAD
-<<<<<<< HEAD
-=======
->>>>>>> 316c0eb1
 			Scope:       params.Config.NetworkConfig.NetworkName,
 			IP:          ip,
 			Aliases:     params.Config.NetworkConfig.Aliases,
 			Ports:       params.Config.NetworkConfig.Ports,
 			Nameservers: params.Config.NetworkConfig.Nameservers,
-<<<<<<< HEAD
-=======
-			Scope:   params.Config.NetworkConfig.NetworkName,
-			IP:      ip,
-			Aliases: params.Config.NetworkConfig.Aliases,
-			Ports:   params.Config.NetworkConfig.Ports,
->>>>>>> 2cc54cbed96c280319fcd36b39fd773b6a4f3d46
-=======
->>>>>>> 316c0eb1
 		}
 		return handler.netCtx.AddContainer(h, options)
 	}()
