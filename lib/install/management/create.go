--- conflicted
+++ resolved
@@ -70,11 +70,7 @@
 		VMPathName: d.vmPathName,
 		Timestamp:  time.Now().UTC().Format(timeFormat),
 	}
-<<<<<<< HEAD
 	logger.Signal(datastoreReadySignal)
-=======
-	vchlog.Signal(datastoreReadySignal)
->>>>>>> 5d4a742f
 
 	if err = d.uploadImages(settings.ImageFiles); err != nil {
 		return errors.Errorf("Uploading images failed with %s. Exiting...", err)
