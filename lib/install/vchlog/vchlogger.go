--- conflicted
+++ resolved
@@ -40,12 +40,8 @@
 	Operation trace.Operation
 	// VMPathName: the datastore path
 	VMPathName string
-<<<<<<< HEAD
 	// Timestamp: timestamp at which the signal is sent
-	Timestamp string
-=======
 	Timestamp  time.Time
->>>>>>> dee8af48
 }
 
 type VCHLogger struct {
