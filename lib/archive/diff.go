// Copyright 2017 VMware, Inc. All Rights Reserved.
//
// Licensed under the Apache License, Version 2.0 (the "License");
// you may not use this file except in compliance with the License.
// You may obtain a copy of the License at
//
//    http://www.apache.org/licenses/LICENSE-2.0
//
// Unless required by applicable law or agreed to in writing, software
// distributed under the License is distributed on an "AS IS" BASIS,
// WITHOUT WARRANTIES OR CONDITIONS OF ANY KIND, either express or implied.
// See the License for the specific language governing permissions and
// limitations under the License.

package archive

import (
	"archive/tar"
	"io"
	"os"
	"path/filepath"
	"sort"
	"strings"
	"time"

	docker "github.com/docker/docker/pkg/archive"

	"github.com/vmware/vic/pkg/trace"
)

const (
	// ChangeTypeKey defines the key for the type of diff change stored in the tar Xattrs header
	ChangeTypeKey = "change_type"
)

// for sort.Sort
type changesByPath []docker.Change

func (c changesByPath) Less(i, j int) bool { return c[i].Path < c[j].Path }
func (c changesByPath) Len() int           { return len(c) }
func (c changesByPath) Swap(i, j int)      { c[j], c[i] = c[i], c[j] }

// Diff produces a tar archive containing the differences between two filesystems
func Diff(op trace.Operation, newDir, oldDir string, spec *FilterSpec, data bool, xattr bool) (io.ReadCloser, error) {
	var err error
	if spec == nil {
		spec, err = CreateFilterSpec(op, nil)
		if err != nil {
			return nil, err
		}
	}

	// this is in the case that we are part of a read that is crossing a mount point.
	// It should be addressed by include/excludes.
	changes, err := docker.ChangesDirs(newDir, oldDir)
	if err != nil {
		return nil, err
	}
	// this is in the case that we are part of a read that is crossing a mount point.
	// It should be addressed by include/excludes.
	sort.Sort(changesByPath(changes))

	return Tar(op, newDir, changes, spec, data, xattr)
}

func Tar(op trace.Operation, dir string, changes []docker.Change, spec *FilterSpec, data bool, xattr bool) (io.ReadCloser, error) {
	var (
		err error
		hdr *tar.Header
	)

	// Note: it is up to the caller to handle errors and the closing of the read side of the pipe
	r, w := io.Pipe()
	go func() {
		tw := tar.NewWriter(w)
		defer func() {
			var cerr error
			defer w.Close()

			if oerr := op.Err(); oerr != nil {
				// don't close the archive if we're truncating the copy - it's misleading
				_ = w.CloseWithError(oerr)
				return
			}

			if cerr = tw.Close(); cerr != nil {
				op.Errorf("Error closing tar writer: %s", cerr.Error())
			}
			if err == nil {
<<<<<<< HEAD
=======
				op.Errorf("Closing down tar writer with clean exit: %s", cerr)
>>>>>>> 8c1a8071
				_ = w.CloseWithError(cerr)
			} else {
				op.Errorf("Closing down tar writer with error during tar: %s", err)
				_ = w.CloseWithError(err)
			}
		}()

		for _, change := range changes {
			if cerr := op.Err(); cerr != nil {
				// this will still trigger the defer to close the archive neatly
				op.Warnf("Aborting tar due to cancellation: %s", cerr)
				break
			}

			if spec.Excludes(op, strings.TrimPrefix(change.Path, "/")) {
				continue
			}

			hdr, err = createHeader(op, dir, change, spec, xattr)

			op.Debugf("writing header for: %s -- %#v", change.Path, hdr)

			if err != nil {
				op.Errorf("Error creating header from change: %s", err.Error())
				return
			}

			var f *os.File

			if !data {
				hdr.Size = 0
			}

			_ = tw.WriteHeader(hdr)
			p := filepath.Join(dir, change.Path)
			if (hdr.Typeflag == tar.TypeReg || hdr.Typeflag == tar.TypeRegA) && hdr.Size != 0 {
				f, err = os.Open(p)
				if err != nil {
					if os.IsPermission(err) {
						err = nil
					}
					return
				}

				if f != nil {
					// make sure we get out of io.Copy if context is canceled
					done := make(chan struct{})
					go func() {
						select {
						case <-op.Done():
							f.Close()
						case <-done:
						}
					}()

					_, err = io.Copy(tw, f)
					close(done)
					if err != nil {
						op.Errorf("Error writing archive data: %s", err.Error())
					}
					_ = f.Close()
				}
			}
		}
	}()
	return r, err
}

func createHeader(op trace.Operation, dir string, change docker.Change, spec *FilterSpec, xattr bool) (*tar.Header, error) {
	var hdr *tar.Header
	timestamp := time.Now()

	switch change.Kind {
	case docker.ChangeDelete:
		whiteOutDir := filepath.Dir(change.Path)
		whiteOutBase := filepath.Base(change.Path)
		whiteOut := filepath.Join(whiteOutDir, docker.WhiteoutPrefix+whiteOutBase)

		// FIXME: consult @jzt about how strip should work here
		hdr = &tar.Header{
			ModTime:    timestamp,
			AccessTime: timestamp,
			ChangeTime: timestamp,
		}

		whiteOut = strings.TrimPrefix(whiteOut, "/")
		strippedName := strings.TrimPrefix(whiteOut, spec.StripPath)
		hdr.Name = filepath.Join(spec.RebasePath, strippedName)
	default:
		fi, err := os.Lstat(filepath.Join(dir, change.Path))
		if err != nil {
			op.Errorf("Error getting file info: %s", err.Error())
			return nil, err
		}

		link, err := os.Readlink(filepath.Join(dir, change.Path))
		if err != nil {
			link = change.Path
		}
		hdr, err = tar.FileInfoHeader(fi, link)
		if err != nil {
			op.Errorf("Error getting file info header: %s", err.Error())
			return nil, err
		}

		change.Path = strings.TrimPrefix(change.Path, "/")
		strippedName := strings.TrimPrefix(change.Path, spec.StripPath)
		change.Path = strings.TrimPrefix(change.Path, "/")
		hdr.Name = filepath.Join(spec.RebasePath, strippedName)
	}

	if xattr {
		hdr.Xattrs = make(map[string]string)
		hdr.Xattrs[ChangeTypeKey] = change.Kind.String()
	}

	return hdr, nil
}<|MERGE_RESOLUTION|>--- conflicted
+++ resolved
@@ -87,10 +87,6 @@
 				op.Errorf("Error closing tar writer: %s", cerr.Error())
 			}
 			if err == nil {
-<<<<<<< HEAD
-=======
-				op.Errorf("Closing down tar writer with clean exit: %s", cerr)
->>>>>>> 8c1a8071
 				_ = w.CloseWithError(cerr)
 			} else {
 				op.Errorf("Closing down tar writer with error during tar: %s", err)
