--- conflicted
+++ resolved
@@ -118,19 +118,10 @@
 	return nil
 }
 
-<<<<<<< HEAD
-<<<<<<< HEAD
-=======
->>>>>>> 316c0eb1
 func (c *containerBase) GetContainerVM() *vm.VirtualMachine {
 	return c.vm
 }
 
-<<<<<<< HEAD
-=======
->>>>>>> 2cc54cbed96c280319fcd36b39fd773b6a4f3d46
-=======
->>>>>>> 316c0eb1
 // updates acquires updates from the infrastructure without holding a lock
 func (c *containerBase) updates(op trace.Operation) (*containerBase, error) {
 	defer trace.End(trace.Begin(c.ExecConfig.ID, op))
