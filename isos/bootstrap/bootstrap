#!/bin/bash

set -x

echo 1 > /proc/sys/net/ipv4/conf/all/arp_notify
echo 1 > /proc/sys/net/ipv4/conf/default/arp_notify

echo "Loading drivers"
drivers=("vmxnet3" \
	"nfnetlink" \
	"iptable_filter" \
	"xt_conntrack" \
	"nf_conntrack" \
	"nf_conntrack_ipv4" \
	"nf_defrag_ipv4" \
	"ipt_REJECT"\
	"nf_reject_ipv4"\
	"nfsv3")

for i in ${drivers[@]}; do
    /usr/sbin/modprobe $i
done

MOUNTPOINT="/mnt/containerfs"

mkdir -p /mnt/containerfs

echo "Waiting for rootfs"
while [ ! -e /dev/disk/by-label/containerfs ]; do sleep 0.1;done
if mount -t ext4 /dev/disk/by-label/containerfs ${MOUNTPOINT}; then
    # ensure mountpoint exists
    mkdir -p ${MOUNTPOINT}/.tether

    # ensure that no matter what we have access to required devices
    # WARNING WARNING WARNING WARNING WARNING
    # if the tmpfs is not large enough odd hangs can occur and the ESX event log will
    # report the guest disabling the CPU
    mount -t tmpfs -o size=64m tmpfs ${MOUNTPOINT}/.tether/

    # enable full system functionality in the container
    ln -s lib64 ${MOUNTPOINT}/.tether/lib
    mkdir -p ${MOUNTPOINT}/.tether/{lib64,usr/lib/iptables,run}

    echo "Publishing modules within container"
    mkdir -p ${MOUNTPOINT}/lib/modules
    mkdir -p ${MOUNTPOINT}/.tether/lib/modules
    mount --bind ${MOUNTPOINT}/.tether/lib/modules ${MOUNTPOINT}/lib/modules
    cp -pr /lib/modules/* ${MOUNTPOINT}/lib/modules/

    # switch to the new root
    echo "prepping for switch to container filesystem"

    cp /bin/tether ${MOUNTPOINT}/.tether/tether

    echo 'tether tmpfs size before copying libraries: '
    df -k ${MOUNTPOINT}/.tether

    # ldd of xtables-multi yields the following list of libraries we need to
    # copy into our initrd.  We need these binaries in order to call iptables
    #
    # before the switch-root.  linux-vdso.so.1 (0x00007ffc94d0d000)
    # libip4tc.so.0 => /baz/lib/libip4tc.so.0 (0x00007f97fc721000)
    # libip6tc.so.0 => /baz/lib/libip6tc.so.0 (0x00007f97fc519000)
    # libxtables.so.11 => /baz/lib/libxtables.so.11 (0x00007f97fc30c000)
    # libm.so.6 => /lib64/libm.so.6 (0x00007f97fc00e000)
    # libgcc_s.so.1 => /lib64/libgcc_s.so.1 (0x00007f97fbdf7000)
    # libc.so.6 => /baz/lib/libc.so.6 (0x00007f97fba53000)
    # libdl.so.2 => /baz/lib/libdl.so.2 (0x00007f97fb84f000)
    # /lib64/ld-linux-x86-64.so.2 (0x00007f97fc929000)

    cp -a /sbin/*tables* ${MOUNTPOINT}/.tether/
    cp -a /lib/libm.* /lib/libm-* /lib/libgcc_s* /lib/libip*tc* /lib/libxtables* /lib/libdl* /lib/libc.so* /lib/libc-* ${MOUNTPOINT}/.tether/lib
    cp -a /lib64/ld-* ${MOUNTPOINT}/.tether/lib64
    cp -r /usr/lib/iptables ${MOUNTPOINT}/.tether/usr/lib/

<<<<<<< HEAD
    iptables -N VIC
    iptables -P INPUT DROP
    iptables -P OUTPUT DROP
    iptables -P FORWARD DROP
    iptables -A INPUT -j VIC
    iptables -A OUTPUT -j VIC
=======
    cp /lib/libhavege.so.1  ${MOUNTPOINT}/.tether/lib
    cp /usr/sbin/haveged ${MOUNTPOINT}/.tether/
>>>>>>> a0702b1d

    echo 'tether tmpfs size after copying libraries: '
    df -k ${MOUNTPOINT}/.tether

    until [[ $(ls -1 /dev/disk/by-label | wc -l) -eq $(ls -1 /sys/block | wc -l) ]]; do sleep 0.1;done

    echo "switching to the new mount"
    systemctl switch-root ${MOUNTPOINT} /.tether/tether 2>&1
    echo "switched to the new mount"
else
    # TODO: what do we do here? we really need to somehow report an error
    # fail hard
    echo "Unable to chroot into container filesystem"
fi

# Shut the system down
systemctl poweroff<|MERGE_RESOLUTION|>--- conflicted
+++ resolved
@@ -72,18 +72,15 @@
     cp -a /lib/libm.* /lib/libm-* /lib/libgcc_s* /lib/libip*tc* /lib/libxtables* /lib/libdl* /lib/libc.so* /lib/libc-* ${MOUNTPOINT}/.tether/lib
     cp -a /lib64/ld-* ${MOUNTPOINT}/.tether/lib64
     cp -r /usr/lib/iptables ${MOUNTPOINT}/.tether/usr/lib/
+    cp /lib/libhavege.so.1  ${MOUNTPOINT}/.tether/lib
+    cp /usr/sbin/haveged ${MOUNTPOINT}/.tether/
 
-<<<<<<< HEAD
     iptables -N VIC
     iptables -P INPUT DROP
     iptables -P OUTPUT DROP
     iptables -P FORWARD DROP
     iptables -A INPUT -j VIC
     iptables -A OUTPUT -j VIC
-=======
-    cp /lib/libhavege.so.1  ${MOUNTPOINT}/.tether/lib
-    cp /usr/sbin/haveged ${MOUNTPOINT}/.tether/
->>>>>>> a0702b1d
 
     echo 'tether tmpfs size after copying libraries: '
     df -k ${MOUNTPOINT}/.tether
