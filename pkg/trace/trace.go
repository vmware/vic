--- conflicted
+++ resolved
@@ -15,11 +15,7 @@
 package trace
 
 import (
-<<<<<<< HEAD
-=======
-	"fmt"
 	"os"
->>>>>>> 708a7cda
 	"runtime"
 	"time"
 
@@ -27,8 +23,7 @@
 	"github.com/vmware/vic/pkg/log"
 )
 
-<<<<<<< HEAD
-var tracingEnabled = false
+var tracingEnabled = true
 
 // Enable global tracing.
 func EnableTracing() {
@@ -40,8 +35,6 @@
 	tracingEnabled = false
 }
 
-var Logger = logrus.New()
-=======
 var Logger = &logrus.Logger{
 	Out: os.Stderr,
 	// We're using our own text formatter to skip the \n and \t escaping logrus
@@ -53,7 +46,6 @@
 	Hooks: make(logrus.LevelHooks),
 	Level: logrus.InfoLevel,
 }
->>>>>>> 708a7cda
 
 // trace object used to grab run-time state
 type Message struct {
