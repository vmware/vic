--- conflicted
+++ resolved
@@ -122,14 +122,9 @@
 			BashComplete: common.BashComplete(debug.Flags),
 		},
 		{
-<<<<<<< HEAD
 			Name:         "update",
-			Usage:        "Modify configuration",
+			Usage:        "Modify infrastructure configuration",
 			BashComplete: common.BashComplete(nil, "help", "firewall"),
-=======
-			Name:  "update",
-			Usage: "Modify infrastructure configuration",
->>>>>>> 0f3106b9
 			Subcommands: []cli.Command{
 				{
 					Name:         "firewall",
