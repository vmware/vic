# Copyright 2017-2018 VMware, Inc. All Rights Reserved.
#
# Licensed under the Apache License, Version 2.0 (the "License");
# you may not use this file except in compliance with the License.
# You may obtain a copy of the License at
#
#	http://www.apache.org/licenses/LICENSE-2.0
#
# Unless required by applicable law or agreed to in writing, software
# distributed under the License is distributed on an "AS IS" BASIS,
# WITHOUT WARRANTIES OR CONDITIONS OF ANY KIND, either express or implied.
# See the License for the specific language governing permissions and
# limitations under the License
#!/bin/bash
set -e

while getopts ":s:h:" opt; do
  case $opt in
    s)
      syslogAddress=$OPTARG
      ;;
    h)
      harborVersion=$OPTARG
      ;;
    d)
      debugLevel=$OPTARG
      ;;
    \?)
      echo "Usage: $0 [-d <debug level>] [-s <syslog endpoint>] [-h <harbor version>] target-cluster"
      exit 1
      ;;
    :)
      echo "Usage: $0 [-d <debug level>] [-s <syslog endpoint>] [-h <harbor version>] target-cluster"
      exit 1
      ;;
  esac
done

shift $((OPTIND-1))
if [ $# -ne 1 ]; then
    echo "Usage: $0 [-s <syslog endpoint>] [-h <harbor version>] target-cluster"
    exit 1
fi

if [[ $1 != "6.0" && $1 != "6.5" ]]; then
    echo "Please specify a target cluster. One of: 6.0, 6.5"
    exit 1
fi

if [[ ! $(grep dns /etc/docker/daemon.json) ]]; then
    echo "NOTE: /etc/docker/daemon.json should contain
{
 \"dns\": [\"10.118.81.1\", \"10.16.188.210\"]
}

 in order for this script to function behind VMW's firewall.

 If the file does not exist, create it & restart the docker daemon before
 attempting to run this script
"
    exit 1
fi

target="$1"

# set an output directory
odir=$PWD"-longevity-test-output-$(date -Iminute | sed 's/:/_/g')"


# set up harbor if necessary
if [[ $(docker ps | grep harbor) == "" ]]; then
    if [[ ${harborVersion} != "" ]]; then
        hversion=${harborVersion}
    else
        hversion="1.2.0"
        echo "No Harbor version specified. Using default $hversion"
    fi
    DIR="$( cd "$( dirname "${BASH_SOURCE[0]}" )" && pwd )"
    $DIR/get-and-start-harbor.bash $hversion
fi

echo "Building container images...."
pushd tests/longevity-tests
docker build -q -t longevity-base -f Dockerfile.foundation .
docker build -q -t tests-"$target" -f Dockerfile."${target}" .
popd

<<<<<<< HEAD
if [ ${debugLevel} != "" ]; then
    debugVchLevel="--debug=${debugLevel}"
else
    debugVchLevel="--debug=0"
fi

if [ ${syslogAddress} != "" ]; then
=======
if [[ ${syslogAddress} != "" ]]; then
>>>>>>> fe9f2eb4
    syslogVchOption="--syslog-address ${syslogAddress}"
fi

input=$(gsutil ls -l gs://vic-engine-builds/vic_* | grep -v TOTAL | sort -k2 -r | head -n1 | xargs | cut -d ' ' -f 3 | cut -d '/' -f 4)
echo "Downloading VIC build $input..."
rm -rf bin
mkdir -p bin
wget -P bin https://storage.googleapis.com/vic-engine-builds/$input -qO - | tar xz -C bin
mv bin/vic/* bin
rmdir bin/vic

echo "Creating container..."
testsContainer=$(docker create --rm -it\
                        -w /go/src/github.com/vmware/vic/ \
                        -v "$odir":/tmp/ -e SYSLOG_VCH_OPTION="${syslogVchOption}" -e DEBUG_VCH_LEVEL="${debugVchLevel}" \
                        tests-"$target" \
                        bash -c \
                        ". secrets && pybot -d /tmp/ /go/src/github.com/vmware/vic/tests/manual-test-cases/Group14-Longevity/14-1-Longevity.robot; rc=$?;\
                 mv *-container-logs.zip /tmp/ 2>/dev/null; \
                 mv VCH-*-vmware.log /tmp/ 2>/dev/null; \
                 mv vic-machine.log /tmp/ 2>/dev/null; \
                 mv index.html* /tmp/ 2>/dev/null; \
                 mv VCH-* /tmp/ 2>/dev/null; \
                 exit $rc")

echo "Copying code and binaries into container...."
cd ..
docker cp vic $testsContainer:/go/src/github.com/vmware/

echo "Running tests.."
echo "Run docker attach $testsContainer to interact with the container or use docker logs -f to simply view test output as the tests run"
docker start $testsContainer

echo "Output can be found in $odir"<|MERGE_RESOLUTION|>--- conflicted
+++ resolved
@@ -85,7 +85,6 @@
 docker build -q -t tests-"$target" -f Dockerfile."${target}" .
 popd
 
-<<<<<<< HEAD
 if [ ${debugLevel} != "" ]; then
     debugVchLevel="--debug=${debugLevel}"
 else
@@ -93,9 +92,6 @@
 fi
 
 if [ ${syslogAddress} != "" ]; then
-=======
-if [[ ${syslogAddress} != "" ]]; then
->>>>>>> fe9f2eb4
     syslogVchOption="--syslog-address ${syslogAddress}"
 fi
 
