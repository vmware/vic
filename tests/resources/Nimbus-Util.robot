# Copyright 2016-2017 VMware, Inc. All Rights Reserved.
#
# Licensed under the Apache License, Version 2.0 (the "License");
# you may not use this file except in compliance with the License.
# You may obtain a copy of the License at
#
#	http://www.apache.org/licenses/LICENSE-2.0
#
# Unless required by applicable law or agreed to in writing, software
# distributed under the License is distributed on an "AS IS" BASIS,
# WITHOUT WARRANTIES OR CONDITIONS OF ANY KIND, either express or implied.
# See the License for the specific language governing permissions and
# limitations under the License

*** Settings ***
Documentation  This resource contains any keywords related to using the Nimbus cluster

*** Variables ***
${ESX_VERSION}  4564106  #6.5 RTM
${VC_VERSION}  4602587   #6.5 RTM
${NIMBUS_ESX_PASSWORD}  e2eFunctionalTest

*** Keywords ***
Deploy Nimbus ESXi Server
    [Arguments]  ${user}  ${password}  ${version}=${ESX_VERSION}  ${tls_disabled}=True
    ${name}=  Evaluate  'ESX-' + str(random.randint(1000,9999))  modules=random
    Log To Console  \nDeploying Nimbus ESXi server: ${name}
    Open Connection  %{NIMBUS_GW}
    Login  ${user}  ${password}

    :FOR  ${IDX}  IN RANGE  1  5
    \   ${out}=  Execute Command  nimbus-esxdeploy ${name} --disk=48000000 --ssd=24000000 --memory=8192 --nics 2 ob-${version}
    \   # Make sure the deploy actually worked
    \   ${status}=  Run Keyword And Return Status  Should Contain  ${out}  To manage this VM use
    \   Exit For Loop If  ${status}
    \   Log To Console  ${out}
    \   Log To Console  Nimbus deployment ${IDX} failed, trying again in 5 minutes
    \   Sleep  5 minutes

    # Now grab the IP address and return the name and ip for later use
    @{out}=  Split To Lines  ${out}
    :FOR  ${item}  IN  @{out}
    \   ${status}  ${message}=  Run Keyword And Ignore Error  Should Contain  ${item}  IP is
    \   Run Keyword If  '${status}' == 'PASS'  Set Suite Variable  ${line}  ${item}
    @{gotIP}=  Split String  ${line}  ${SPACE}
    ${ip}=  Remove String  @{gotIP}[5]  ,

    # Let's set a password so govc doesn't complain
    Remove Environment Variable  GOVC_PASSWORD
    Remove Environment Variable  GOVC_USERNAME
    Set Environment Variable  GOVC_INSECURE  1
    Set Environment Variable  GOVC_URL  root:@${ip}
    ${out}=  Run  govc host.account.update -id root -password ${NIMBUS_ESX_PASSWORD}
    Should Be Empty  ${out}
    Run Keyword If  ${tls_disabled}  Disable TLS On ESX Host
    Log To Console  Successfully deployed new ESXi server - ${user}-${name}
    Close connection
    [Return]  ${user}-${name}  ${ip}

Deploy Multiple Nimbus ESXi Servers in Parallel
    [Arguments]  ${user}  ${password}  ${version}=${ESX_VERSION}
    ${name1}=  Evaluate  'ESX-' + str(random.randint(1000,9999))  modules=random
    ${name2}=  Evaluate  'ESX-' + str(random.randint(1000,9999))  modules=random
    ${name3}=  Evaluate  'ESX-' + str(random.randint(1000,9999))  modules=random

    Open Connection  %{NIMBUS_GW}
    Login  ${user}  ${password}

    ${out1}=  Deploy Nimbus ESXi Server Async  ${name1}
    ${out2}=  Deploy Nimbus ESXi Server Async  ${name2}
    ${out3}=  Deploy Nimbus ESXi Server Async  ${name3}

    Wait For Process  ${out1}
    Wait For Process  ${out2}
    Wait For Process  ${out3}

    ${out}=  Execute Command  nimbus-ctl ip ${user}-${name1}

    @{out}=  Split To Lines  ${out}
    :FOR  ${item}  IN  @{out}
    \   ${status}  ${message}=  Run Keyword And Ignore Error  Should Contain  ${item}  ${user}-${name1}
    \   Run Keyword If  '${status}' == 'PASS'  Set Suite Variable  ${line}  ${item}
    @{gotIP}=  Split String  ${line}  ${SPACE}
    ${ip1}=  Remove String  @{gotIP}[2]

    ${out}=  Execute Command  nimbus-ctl ip ${user}-${name2}

    @{out}=  Split To Lines  ${out}
    :FOR  ${item}  IN  @{out}
    \   ${status}  ${message}=  Run Keyword And Ignore Error  Should Contain  ${item}  ${user}-${name2}
    \   Run Keyword If  '${status}' == 'PASS'  Set Suite Variable  ${line}  ${item}
    @{gotIP}=  Split String  ${line}  ${SPACE}
    ${ip2}=  Remove String  @{gotIP}[2]

    ${out}=  Execute Command  nimbus-ctl ip ${user}-${name3}

    @{out}=  Split To Lines  ${out}
    :FOR  ${item}  IN  @{out}
    \   ${status}  ${message}=  Run Keyword And Ignore Error  Should Contain  ${item}  ${user}-${name3}
    \   Run Keyword If  '${status}' == 'PASS'  Set Suite Variable  ${line}  ${item}
    @{gotIP}=  Split String  ${line}  ${SPACE}
    ${ip3}=  Remove String  @{gotIP}[2]

    Log To Console  \nDeploying Nimbus ESXi server: ${gotIP}

    # Let's set a password so govc doesn't complain
    Remove Environment Variable  GOVC_PASSWORD
    Remove Environment Variable  GOVC_USERNAME
    Set Environment Variable  GOVC_INSECURE  1
    Set Environment Variable  GOVC_URL  root:@${ip1}
    ${out}=  Run  govc host.account.update -id root -password ${NIMBUS_ESX_PASSWORD}
    Should Be Empty  ${out}
    Disable TLS On ESX Host
    Log To Console  Successfully deployed new ESXi server - ${user}-${name1}
    Log To Console  \nNimbus ESXi server IP: ${ip1}

    Remove Environment Variable  GOVC_PASSWORD
    Remove Environment Variable  GOVC_USERNAME
    Set Environment Variable  GOVC_INSECURE  1
    Set Environment Variable  GOVC_URL  root:@${ip2}
    ${out}=  Run  govc host.account.update -id root -password ${NIMBUS_ESX_PASSWORD}
    Should Be Empty  ${out}
    Disable TLS On ESX Host
    Log To Console  Successfully deployed new ESXi server - ${user}-${name2}
    Log To Console  \nNimbus ESXi server IP: ${ip2}

    Remove Environment Variable  GOVC_PASSWORD
    Remove Environment Variable  GOVC_USERNAME
    Set Environment Variable  GOVC_INSECURE  1
    Set Environment Variable  GOVC_URL  root:@${ip3}
    ${out}=  Run  govc host.account.update -id root -password ${NIMBUS_ESX_PASSWORD}
    Should Be Empty  ${out}
    Disable TLS On ESX Host
    Log To Console  Successfully deployed new ESXi server - ${user}-${name3}
    Log To Console  \nNimbus ESXi server IP: ${ip3}

    Close connection
    [Return]  ${user}-${name1}  ${ip1}  ${user}-${name2}  ${ip2}  ${user}-${name3}  ${ip3}

Deploy Nimbus vCenter Server
    [Arguments]  ${user}  ${password}  ${version}=${VC_VERSION}
    ${name}=  Evaluate  'VC-' + str(random.randint(1000,9999))  modules=random
    Log To Console  \nDeploying Nimbus vCenter server: ${name}
    Open Connection  %{NIMBUS_GW}
    Login  ${user}  ${password}

    :FOR  ${IDX}  IN RANGE  1  5
    \   ${out}=  Execute Command  nimbus-vcvadeploy --vcvaBuild ${version} ${name}
    \   # Make sure the deploy actually worked
    \   ${status}=  Run Keyword And Return Status  Should Contain  ${out}  Overall Status: Succeeded
    \   Exit For Loop If  ${status}
    \   Log To Console  Nimbus deployment ${IDX} failed, trying again in 5 minutes
    \   Sleep  5 minutes

    # Now grab the IP address and return the name and ip for later use
    @{out}=  Split To Lines  ${out}
    :FOR  ${item}  IN  @{out}
    \   ${status}  ${message}=  Run Keyword And Ignore Error  Should Contain  ${item}  Cloudvm is running on IP
    \   Run Keyword If  '${status}' == 'PASS'  Set Suite Variable  ${line}  ${item}
    ${ip}=  Fetch From Right  ${line}  ${SPACE}

    Set Environment Variable  GOVC_INSECURE  1
    Set Environment Variable  GOVC_USERNAME  Administrator@vsphere.local
    Set Environment Variable  GOVC_PASSWORD  Admin!23
    Set Environment Variable  GOVC_URL  ${ip}
    Log To Console  Successfully deployed new vCenter server - ${user}-${name}
    Close connection
    [Return]  ${user}-${name}  ${ip}

Deploy Nimbus ESXi Server Async
    [Tags]  secret
    [Arguments]  ${name}  ${version}=${ESX_VERSION}
    Log To Console  \nDeploying Nimbus ESXi server: ${name}
    
    ${out}=  Run Secret SSHPASS command  %{NIMBUS_USER}  %{NIMBUS_PASSWORD}  'nimbus-esxdeploy ${name} --disk\=48000000 --ssd\=24000000 --memory\=8192 --nics 2 ${version}'
    [Return]  ${out}

Run Secret SSHPASS command
    [Tags]  secret
    [Arguments]  ${user}  ${password}  ${cmd}

    ${out}=  Start Process  sshpass -p ${password} ssh -o StrictHostKeyChecking\=no ${user}@%{NIMBUS_GW} ${cmd}  shell=True
    [Return]  ${out}

Deploy Nimbus vCenter Server Async
    [Tags]  secret
    [Arguments]  ${name}  ${version}=${VC_VERSION}
    Log To Console  \nDeploying Nimbus VC server: ${name}

    ${out}=  Run Secret SSHPASS command  %{NIMBUS_USER}  %{NIMBUS_PASSWORD}  'nimbus-vcvadeploy --vcvaBuild ${version} ${name}'
    [Return]  ${out}

Deploy Nimbus Testbed
    [Arguments]  ${user}  ${password}  ${testbed}
    Open Connection  %{NIMBUS_GW}
    Login  ${user}  ${password}
    
    :FOR  ${IDX}  IN RANGE  1  5
    \   ${out}=  Execute Command  nimbus-testbeddeploy ${testbed}
    \   # Make sure the deploy actually worked
    \   ${status}=  Run Keyword And Return Status  Should Contain  ${out}  is up. IP:
    \   Exit For Loop If  ${status}
    \   Log To Console  Nimbus deployment ${IDX} failed, trying again in 5 minutes
    \   Sleep  5 minutes
    [Return]  ${out}

Kill Nimbus Server
    [Arguments]  ${user}  ${password}  ${name}
    Open Connection  %{NIMBUS_GW}
    Login  ${user}  ${password}
    ${out}=  Execute Command  nimbus-ctl kill '${name}'
    Close connection

Cleanup Nimbus PXE folder
    [Arguments]  ${user}  ${password}
    Open Connection  %{NIMBUS_GW}
    Login  ${user}  ${password}
    ${out}=  Execute Command  rm -rf public_html/pxe/*
    Close connection

Nimbus Cleanup
    [Arguments]  ${vm_list}  ${collect_log}=True
    Run Keyword If  ${collect_log}  Run Keyword And Continue On Failure  Gather Logs From Test Server
    :FOR  ${item}  IN  @{vm_list}
    \   Run Keyword And Ignore Error  Kill Nimbus Server  %{NIMBUS_USER}  %{NIMBUS_PASSWORD}  ${item}
    Run Keyword And Ignore Error  Cleanup Nimbus PXE folder  %{NIMBUS_USER}  %{NIMBUS_PASSWORD}

Gather Host IPs
    ${out}=  Run  govc ls host/cls
    ${out}=  Split To Lines  ${out}
    ${idx}=  Set Variable  1
    :FOR  ${line}  IN  @{out}
    \   Continue For Loop If  '${line}' == '/vcqaDC/host/cls/Resources'
    \   ${ip}=  Fetch From Right  ${line}  /
    \   Set Suite Variable  ${esx${idx}-ip}  ${ip}
    \   ${idx}=  Evaluate  ${idx}+1

Create a VSAN Cluster
    Log To Console  \nStarting basic VSAN cluster deploy...
    ${out}=  Deploy Nimbus Testbed  %{NIMBUS_USER}  %{NIMBUS_PASSWORD}  --noSupportBundles --vcvaBuild ${VC_VERSION} --esxPxeDir ${ESX_VERSION} --esxBuild ${ESX_VERSION} --testbedName vcqa-vsan-simple-pxeBoot-vcva --runName vic-vmotion
    ${out}=  Split To Lines  ${out}
    :FOR  ${line}  IN  @{out}
    \   ${status}=  Run Keyword And Return Status  Should Contain  ${line}  .vcva-${VC_VERSION}' is up. IP:
    \   ${ip}=  Run Keyword If  ${status}  Fetch From Right  ${line}  ${SPACE}
    \   Run Keyword If  ${status}  Set Suite Variable  ${vc-ip}  ${ip}
    \   Exit For Loop If  ${status}

    Log To Console  Set environment variables up for GOVC
    Set Environment Variable  GOVC_URL  ${vc-ip}
    Set Environment Variable  GOVC_USERNAME  Administrator@vsphere.local
    Set Environment Variable  GOVC_PASSWORD  Admin\!23

    Log To Console  Create a distributed switch
    ${out}=  Run  govc dvs.create -dc=vcqaDC test-ds
    Should Contain  ${out}  OK

    Log To Console  Create three new distributed switch port groups for management and vm network traffic
    ${out}=  Run  govc dvs.portgroup.add -nports 12 -dc=vcqaDC -dvs=test-ds management
    Should Contain  ${out}  OK
    ${out}=  Run  govc dvs.portgroup.add -nports 12 -dc=vcqaDC -dvs=test-ds vm-network
    Should Contain  ${out}  OK
    ${out}=  Run  govc dvs.portgroup.add -nports 12 -dc=vcqaDC -dvs=test-ds bridge
    Should Contain  ${out}  OK

    Log To Console  Add all the hosts to the distributed switch
    ${out}=  Run  govc dvs.add -dvs=test-ds -pnic=vmnic1 /vcqaDC/host/cls
    Should Contain  ${out}  OK

    Log To Console  Enable DRS and VSAN on the cluster
    ${out}=  Run  govc cluster.change -drs-enabled /vcqaDC/host/cls
    Should Be Empty  ${out}

    Log To Console  Deploy VIC to the VC cluster
    Set Environment Variable  TEST_URL_ARRAY  ${vc-ip}
    Set Environment Variable  TEST_USERNAME  Administrator@vsphere.local
    Set Environment Variable  TEST_PASSWORD  Admin\!23
    Set Environment Variable  BRIDGE_NETWORK  bridge
    Set Environment Variable  PUBLIC_NETWORK  vm-network
    Set Environment Variable  TEST_DATASTORE  vsanDatastore
    Set Environment Variable  TEST_RESOURCE  cls
    Set Environment Variable  TEST_TIMEOUT  30m

    Gather Host IPs

Create a Simple VC Cluster
    [Arguments]  ${datacenter}=ha-datacenter  ${cluster}=cls  ${esx_number}=3  ${network}=True
    Log To Console  \nStarting simple VC cluster deploy...
    ${esx_names}=  Create List
    ${esx_ips}=  Create List
    :FOR  ${IDX}  IN RANGE  ${esx_number}
    \   ${esx}  ${esx_ip}=  Deploy Nimbus ESXi Server  %{NIMBUS_USER}  %{NIMBUS_PASSWORD}  ${ESX_VERSION}  False
    \   Append To List  ${esx_names}  ${esx}
    \   Append To List  ${esx_ips}  ${esx_ip}

    ${vc}  ${vc_ip}=  Deploy Nimbus vCenter Server  %{NIMBUS_USER}  %{NIMBUS_PASSWORD}

    Log To Console  Create a datacenter on the VC
    ${out}=  Run  govc datacenter.create ${datacenter}
    Should Be Empty  ${out}

    Log To Console  Create a cluster on the VC
    ${out}=  Run  govc cluster.create ${cluster}
    Should Be Empty  ${out}

    Log To Console  Add ESX host to the VC
    :FOR  ${IDX}  IN RANGE  ${esx_number}
    \   ${out}=  Run  govc cluster.add -hostname=@{esx_ips}[${IDX}] -username=root -dc=${datacenter} -password=${NIMBUS_ESX_PASSWORD} -noverify=true
    \   Should Contain  ${out}  OK

    Run Keyword If  ${network}  Setup Network For Simple VC Cluster  ${esx_number}  ${datacenter}  ${cluster}

    Log To Console  Enable DRS on the cluster
    ${out}=  Run  govc cluster.change -drs-enabled /${datacenter}/host/${cluster}
    Should Be Empty  ${out}

    Set Environment Variable  TEST_URL_ARRAY  ${vc_ip}
    Set Environment Variable  TEST_URL  ${vc_ip}
    Set Environment Variable  TEST_USERNAME  Administrator@vsphere.local
    Set Environment Variable  TEST_PASSWORD  Admin\!23
    Set Environment Variable  TEST_DATASTORE  datastore1
    Set Environment Variable  TEST_DATACENTER  ${datacenter}
    Set Environment Variable  TEST_RESOURCE  ${cluster}
    Set Environment Variable  TEST_TIMEOUT  30m
    [Return]  @{esx_names}  ${vc}  @{esx_ips}  ${vc_ip}

Setup Network For Simple VC Cluster
    [Arguments]  ${esx_number}  ${datacenter}  ${cluster}
    Log To Console  Create a distributed switch
    ${out}=  Run  govc dvs.create -dc=${datacenter} test-ds
    Should Contain  ${out}  OK

    Log To Console  Create three new distributed switch port groups for management and vm network traffic
    ${out}=  Run  govc dvs.portgroup.add -nports 12 -dc=${datacenter} -dvs=test-ds management
    Should Contain  ${out}  OK
    ${out}=  Run  govc dvs.portgroup.add -nports 12 -dc=${datacenter} -dvs=test-ds vm-network
    Should Contain  ${out}  OK
    ${out}=  Run  govc dvs.portgroup.add -nports 12 -dc=${datacenter} -dvs=test-ds bridge
    Should Contain  ${out}  OK

    Log To Console  Add all the hosts to the distributed switch
    ${out}=  Run  govc dvs.add -dvs=test-ds -pnic=vmnic1 /${datacenter}/host/${cluster}
    Should Contain  ${out}  OK

<<<<<<< HEAD
    Log To Console  Enable DRS on the cluster
    ${out}=  Run  govc cluster.change -drs-enabled /${datacenter}/host/${cluster}
    Should Be Empty  ${out}

    Set Environment Variable  TEST_URL_ARRAY  ${vc-ip}
    Set Environment Variable  TEST_URL  ${vc-ip}
    Set Environment Variable  TEST_USERNAME  Administrator@vsphere.local
    Set Environment Variable  TEST_PASSWORD  Admin\!23
=======
>>>>>>> 5ae67280
    Set Environment Variable  BRIDGE_NETWORK  bridge
    Set Environment Variable  PUBLIC_NETWORK  vm-network

Create A Distributed Switch
    [Arguments]  ${datacenter}  ${dvs}=test-ds
    Log To Console  \nCreate a distributed switch
    ${out}=  Run  govc dvs.create -product-version 5.5.0 -dc=${datacenter} ${dvs}
    Should Contain  ${out}  OK

Create Three Distributed Port Groups
    [Arguments]  ${datacenter}  ${dvs}=test-ds
    Log To Console  \nCreate three new distributed switch port groups for management and vm network traffic
    ${out}=  Run  govc dvs.portgroup.add -nports 12 -dc=${datacenter} -dvs=${dvs} management
    Should Contain  ${out}  OK
    ${out}=  Run  govc dvs.portgroup.add -nports 12 -dc=${datacenter} -dvs=${dvs} vm-network
    Should Contain  ${out}  OK
    ${out}=  Run  govc dvs.portgroup.add -nports 12 -dc=${datacenter} -dvs=${dvs} bridge
    Should Contain  ${out}  OK

Add Host To Distributed Switch
    [Arguments]  ${host}  ${dvs}=test-ds
    Log To Console  \nAdd host(s) to the distributed switch
    ${out}=  Run  govc dvs.add -dvs=${dvs} -pnic=vmnic1 ${host}
    Should Contain  ${out}  OK

Disable TLS On ESX Host
    Log To Console  \nDisable TLS on the host
    ${ver}=  Get Vsphere Version
    ${out}=  Run Keyword If  '${ver}' != '5.5.0'  Run  govc host.option.set UserVars.ESXiVPsDisabledProtocols sslv3,tlsv1,tlsv1.1
    Run Keyword If  '${ver}' != '5.5.0'  Should Be Empty  ${out}

Get Vsphere Version
    ${out}=  Run  govc about
    ${out}=  Split To Lines  ${out}
    :FOR  ${line}  IN  @{out}
    \   ${status}=  Run Keyword And Return Status  Should Contain  ${line}  Version:
    \   Run Keyword And Return If  ${status}  Fetch From Right  ${line}  ${SPACE}

Deploy Nimbus NFS Datastore
    [Arguments]  ${user}  ${password}
    ${name}=  Evaluate  'NFS-' + str(random.randint(1000,9999))  modules=random
    Log To Console  \nDeploying Nimbus NFS server: ${name}
    Open Connection  %{NIMBUS_GW}
    Login  ${user}  ${password}

    ${out}=  Execute Command  nimbus-nfsdeploy ${name}
    # Make sure the deploy actually worked
    Should Contain  ${out}  To manage this VM use
    # Now grab the IP address and return the name and ip for later use
    @{out}=  Split To Lines  ${out}
    :FOR  ${item}  IN  @{out}
    \   ${status}  ${message}=  Run Keyword And Ignore Error  Should Contain  ${item}  IP is
    \   Run Keyword If  '${status}' == 'PASS'  Set Suite Variable  ${line}  ${item}
    @{gotIP}=  Split String  ${line}  ${SPACE}
    ${ip}=  Remove String  @{gotIP}[5]  ,

    Log To Console  Successfully deployed new NFS server - ${user}-${name}
    Close connection
    [Return]  ${user}-${name}  ${ip}<|MERGE_RESOLUTION|>--- conflicted
+++ resolved
@@ -341,7 +341,6 @@
     ${out}=  Run  govc dvs.add -dvs=test-ds -pnic=vmnic1 /${datacenter}/host/${cluster}
     Should Contain  ${out}  OK
 
-<<<<<<< HEAD
     Log To Console  Enable DRS on the cluster
     ${out}=  Run  govc cluster.change -drs-enabled /${datacenter}/host/${cluster}
     Should Be Empty  ${out}
@@ -350,8 +349,6 @@
     Set Environment Variable  TEST_URL  ${vc-ip}
     Set Environment Variable  TEST_USERNAME  Administrator@vsphere.local
     Set Environment Variable  TEST_PASSWORD  Admin\!23
-=======
->>>>>>> 5ae67280
     Set Environment Variable  BRIDGE_NETWORK  bridge
     Set Environment Variable  PUBLIC_NETWORK  vm-network
 
