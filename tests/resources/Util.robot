--- conflicted
+++ resolved
@@ -402,14 +402,9 @@
     # get docker_cert_path or empty string if it's unset
     ${docker_cert_path}=  Get Environment Variable  DOCKER_CERT_PATH  ${EMPTY}
     # Ensure container logs are correctly being gathered for debugging purposes
-<<<<<<< HEAD
-    Run  curl -sk ${vic-admin}/authentication -XPOST -F username=%{GOVC_USERNAME} -F password=%{GOVC_PASSWORD} -D /tmp/cookies-${vch-name}
+    ${rc}  ${output}=  Run And Return Rc and Output  curl -sk ${vic-admin}/authentication -XPOST -F username=%{TEST_USERNAME} -F password=%{TEST_PASSWORD} -D /tmp/cookies-${vch-name}
     ${rc}  ${output}=  Run And Return Rc and Output  curl -sk ${vic-admin}/container-logs.zip -b /tmp/cookies-${vch-name} | unzip -t -
-=======
-    ${rc}  ${output}=  Run And Return Rc and Output  curl -sk ${vic-admin}/authentication -XPOST -F username=%{TEST_USERNAME} -F password=%{TEST_PASSWORD} -D /tmp/cookies-${vch-name}
-    Should Be Equal As Integers  ${rc}  0
-    ${rc}  ${output}=  Run And Return Rc and Output  curl -sk ${vic-admin}/container-logs.tar.gz -b /tmp/cookies-${vch-name} | tar tvzf -
->>>>>>> f69e9b9d
+    Should Be Equal As Integers  ${rc}  0
     Should Be Equal As Integers  ${rc}  0
     Log  ${output}
     Should Contain  ${output}  ${container}/output.log
