*** Settings ***
Documentation  Test 5-10 - Multiple Datacenters
<<<<<<< HEAD
Resource  ../../resources/Util.robot
#Suite Teardown  Run Keyword And Ignore Error  Nimbus Cleanup
=======
Resource  ../../resources/Nimbus-Util.robot
Suite Teardown  Run Keyword And Ignore Error  Nimbus Cleanup
>>>>>>> a68c953a

*** Test Cases ***
Test
    Log To Console  \nStarting test...
    ${esx1}  ${esx4-ip}=  Deploy Nimbus ESXi Server  %{NIMBUS_USER}  %{NIMBUS_PASSWORD}
    ${esx2}  ${esx5-ip}=  Deploy Nimbus ESXi Server  %{NIMBUS_USER}  %{NIMBUS_PASSWORD}

    Create a Simple VC Cluster  datacenter1  cls1

    Log To Console  Create datacenter2 on the VC
    ${out}=  Run  govc datacenter.create datacenter2
    Should Be Empty  ${out}
    ${out}=  Run  govc host.add -hostname=${esx4-ip} -username=root -dc=datacenter2 -password=e2eFunctionalTest -noverify=true
    Should Contain  ${out}  OK

    Log To Console  Create datacenter3 on the VC
    ${out}=  Run  govc datacenter.create datacenter3
    Should Be Empty  ${out}
    ${out}=  Run  govc host.add -hostname=${esx5-ip} -username=root -dc=datacenter3 -password=e2eFunctionalTest -noverify=true
    Should Contain  ${out}  OK

    Set Environment Variable  TEST_DATACENTER  /datacenter1
    Install VIC Appliance To Test Server  certs=${false}  vol=default

    Run Regression Tests

    Cleanup VIC Appliance On Test Server<|MERGE_RESOLUTION|>--- conflicted
+++ resolved
@@ -1,12 +1,7 @@
 *** Settings ***
 Documentation  Test 5-10 - Multiple Datacenters
-<<<<<<< HEAD
 Resource  ../../resources/Util.robot
-#Suite Teardown  Run Keyword And Ignore Error  Nimbus Cleanup
-=======
-Resource  ../../resources/Nimbus-Util.robot
 Suite Teardown  Run Keyword And Ignore Error  Nimbus Cleanup
->>>>>>> a68c953a
 
 *** Test Cases ***
 Test
