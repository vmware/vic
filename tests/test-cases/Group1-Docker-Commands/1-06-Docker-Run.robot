# Copyright 2016-2017 VMware, Inc. All Rights Reserved.
#
# Licensed under the Apache License, Version 2.0 (the "License");
# you may not use this file except in compliance with the License.
# You may obtain a copy of the License at
#
#	http://www.apache.org/licenses/LICENSE-2.0
#
# Unless required by applicable law or agreed to in writing, software
# distributed under the License is distributed on an "AS IS" BASIS,
# WITHOUT WARRANTIES OR CONDITIONS OF ANY KIND, either express or implied.
# See the License for the specific language governing permissions and
# limitations under the License

*** Settings ***
Documentation  Test 1-06 - Docker Run
Resource  ../../resources/Util.robot
Suite Setup  Install VIC Appliance To Test Server
Suite Teardown  Cleanup VIC Appliance On Test Server

*** Keywords ***
Make sure container starts
    :FOR  ${idx}  IN RANGE  0  60
    \   ${out}=  Run  docker %{VCH-PARAMS} ps
    \   ${status}=  Run Keyword And Return Status  Should Contain  ${out}  /bin/top
    \   Return From Keyword If  ${status}
    \   Sleep  1
    Fail  Container failed to start

Verify container is running and remove it
    [Arguments]  ${containerName}
    ${rc}  ${output}=  Run And Return Rc And Output  docker %{VCH-PARAMS} ps
    Should Be Equal As Integers  ${rc}  0
    Should Not Contain  ${output}  Error
    Should Contain  ${output}  ${containerName}
    ${rc}  ${output}=  Run And Return Rc And Output  docker %{VCH-PARAMS} rm -f ${containerName}
    Should Be Equal As Integers  ${rc}  0
    Should Not Contain  ${output}  Error

*** Test Cases ***
Simple docker run
    ${rc}  ${output}=  Run And Return Rc And Output  docker %{VCH-PARAMS} run ${busybox} /bin/ash -c "dmesg;echo END_OF_THE_TEST"
    Log  ${output}
    Should Be Equal As Integers  ${rc}  0
    Should Contain  ${output}  END_OF_THE_TEST

Docker run with -t
    ${rc}  ${output}=  Run And Return Rc And Output  docker %{VCH-PARAMS} run -t ${busybox} /bin/ash -c "dmesg;echo END_OF_THE_TEST"
    Log  ${output}
    Should Be Equal As Integers  ${rc}  0
    Should Contain  ${output}  END_OF_THE_TEST

Simple docker run with app that doesn't exit
    ${rc}  ${output}=  Run And Return Rc And Output  docker %{VCH-PARAMS} ps -aq | xargs -n1 docker %{VCH-PARAMS} rm -f
    ${result}=  Start Process  docker %{VCH-PARAMS} run -d ${busybox} /bin/top  shell=True  alias=top

    Make sure container starts
    ${containerID}=  Run  docker %{VCH-PARAMS} ps -q
    ${out}=  Run  docker %{VCH-PARAMS} logs ${containerID}
    Should Contain  ${out}  Mem:
    Should Contain  ${out}  CPU:
    Should Contain  ${out}  Load average:
    ${rc}  ${output}=  Run And Return Rc And Output  docker %{VCH-PARAMS} ps -aq | xargs -n1 docker %{VCH-PARAMS} rm -f

Docker run fake command
    ${rc}  ${output}=  Run And Return Rc And Output  docker %{VCH-PARAMS} run ${busybox} fakeCommand
    Should Be True  ${rc} > 0
    Should Contain  ${output}  docker: Error response from daemon:
    Should Contain  ${output}  fakeCommand: no such executable in PATH.

Docker run fake image
    ${rc}  ${output}=  Run And Return Rc And Output  docker %{VCH-PARAMS} run fakeImage /bin/bash
    Should Be True  ${rc} > 0
    Should Contain  ${output}  docker: Error parsing reference:
    Should Contain  ${output}  "fakeImage" is not a valid repository/tag

Docker run named container
    ${rc}  ${output}=  Run And Return Rc And Output  docker %{VCH-PARAMS} run -d --name busy3 ${busybox} /bin/top
    Should Be Equal As Integers  ${rc}  0

Docker run linked containers
    ${rc}  ${output}=  Run And Return Rc And Output  docker %{VCH-PARAMS} pull ${debian}
    Should Be Equal As Integers  ${rc}  0

    ${rc}  ${output}=  Run And Return Rc And Output  docker %{VCH-PARAMS} run --link busy3:busy3 ${debian} ping -c2 busy3
    Should Be Equal As Integers  ${rc}  0

Docker run -d unspecified host port
    ${rc}  ${output}=  Run And Return Rc And Output  docker %{VCH-PARAMS} run -d -p 6379 redis:alpine
    Should Be Equal As Integers  ${rc}  0
    Should Not Contain  ${output}  Error

Docker run check exit codes
    ${rc}  ${output}=  Run And Return Rc And Output  docker %{VCH-PARAMS} run ${busybox} true
    Should Be Equal As Integers  ${rc}  0
    ${rc}  ${output}=  Run And Return Rc And Output  docker %{VCH-PARAMS} run ${busybox} false
    Should Be Equal As Integers  ${rc}  1

Docker run ps password check
    [Tags]  secret
    ${rc}  ${output}=  Run And Return Rc And Output  docker %{VCH-PARAMS} run ${busybox} ps auxww
    Should Be Equal As Integers  ${rc}  0
    Should Contain  ${output}  ps auxww
    ${output}=  Split To Lines  ${output}
    :FOR  ${line}  IN  @{output}
    \   ${line}=  Strip String  ${line}
    \   ${command}=  Split String  ${line}  max_split=3
    \   ${len}=  Get Length  ${command}
    \   Continue For Loop If  ${len} <= 4
    \   Should Not Contain  @{command}[4]  %{TEST_USERNAME}
    \   Should Not Contain  @{command}[4]  %{TEST_PASSWORD}

Docker run immediate exit
    ${rc}  ${output}=  Run And Return Rc And Output  docker %{VCH-PARAMS} pull ${busybox}
    Should Be Equal As Integers  ${rc}  0
    Should Not Contain  ${output}  Error
    ${rc}  ${output}=  Run And Return Rc And Output  docker %{VCH-PARAMS} run ${busybox}
    Should Be Equal As Integers  ${rc}  0
    Should Be Empty  ${output}

Docker run verify container start and stop time
    ${rc}  ${output}=  Run And Return Rc And Output  docker %{VCH-PARAMS} pull ${busybox}
    Should Be Equal As Integers  ${rc}  0
    Should Not Contain  ${output}  Error
    ${cmdStart}=  Run  date +%s
    Sleep  3
    ${rc}  ${output}=  Run And Return Rc And Output  docker %{VCH-PARAMS} run --name startStop ${busybox}
    Should Be Equal As Integers  ${rc}  0
    Should Be Empty  ${output}
    ${rc}  ${containerStart}=  Run And Return Rc And Output  docker %{VCH-PARAMS} inspect -f '{{.State.StartedAt}}' startStop | xargs date +%s -d
    Should Be Equal As Integers  ${rc}  0
    ${rc}  ${containerStop}=  Run And Return Rc And Output  docker %{VCH-PARAMS} inspect -f '{{.State.FinishedAt}}' startStop | xargs date +%s -d
    Should Be Equal As Integers  ${rc}  0
    ${startStatus}=  Run Keyword And Return Status  Should Be True  ${cmdStart} <= ${containerStart}
    Run Keyword Unless  ${startStatus}  Fail  container start time before command start
    ${stopStatus}=  Run Keyword And Return Status  Should Be True  ${cmdStart} < ${containerStop}
    Run Keyword Unless  ${stopStatus}  Fail  container stop time before command start
    ${timeDiff}=  Evaluate  ${containerStop}-${cmdStart}
    Should Be True  0 < ${timeDiff} < 60000

Docker run verify name and id are not conflated
    ${rc}  ${container1}=  Run And Return Rc And Output  docker %{VCH-PARAMS} run -itd ${busybox}
    Should Be Equal As Integers  ${rc}  0
    ${shortID1}=  Get container shortID  ${container1}
    ${rc}  ${container2}=  Run And Return Rc And Output  docker %{VCH-PARAMS} run -itd --name ${shortID1} ${busybox}
    Should Be Equal As Integers  ${rc}  0
    Should Not Contain  ${container2}  Conflict

Docker run and auto remove
    ${rc}  ${output}=  Run And Return Rc And Output  docker %{VCH-PARAMS} ps -a
    Should Be Equal As Integers  ${rc}  0
    ${output}=  Split To Lines  ${output}
    ${count}=  Get Length  ${output}
    ${rc}  ${output}=  Run And Return Rc And Output  docker %{VCH-PARAMS} run --rm ${busybox} date
    Should Be Equal As Integers  ${rc}  0
    ${rc}  ${output}=  Run And Return Rc And Output  docker %{VCH-PARAMS} ps -a
    Should Be Equal As Integers  ${rc}  0
    ${output}=  Split To Lines  ${output}
    Length Should Be  ${output}  ${count}

<<<<<<< HEAD
Docker run mysql container
    ${rc}  ${output}=  Run And Return Rc And Output  docker %{VCH-PARAMS} run -d -v vol:/var/lib/mysql -e MYSQL_ROOT_PASSWORD=pw --name test-mysql mysql
    Should Be Equal As Integers  ${rc}  0
    Should Not Contain  ${output}  Error
    Verify container is running and remove it  test-mysql

Docker run mariadb container
    ${rc}  ${output}=  Run And Return Rc And Output  docker %{VCH-PARAMS} run -d -e MYSQL_ROOT_PASSWORD=pw --name test-mariadb mariadb
    Should Be Equal As Integers  ${rc}  0
    Should Not Contain  ${output}  Error
    Verify container is running and remove it  test-mariadb

Docker run postgres container
    ${rc}  ${output}=  Run And Return Rc And Output  docker %{VCH-PARAMS} run -d --name test-postgres postgres
    Should Be Equal As Integers  ${rc}  0
    Should Not Contain  ${output}  Error
    Verify container is running and remove it  test-postgres
=======
Docker run --hostname to set hostname and domainname
    ${rc}  ${output}=  Run And Return Rc And Output  docker %{VCH-PARAMS} run --hostname vic.test ${busybox} hostname
    Should Be Equal As Integers  ${rc}  0
    Should Contain  ${output}  vic.test
    ${rc}  ${output}=  Run And Return Rc And Output  docker %{VCH-PARAMS} run --hostname vic.test ${busybox} hostname -d
    Should Be Equal As Integers  ${rc}  0
    Should Contain  ${output}  test
    ${rc}  ${output}=  Run And Return Rc And Output  docker %{VCH-PARAMS} run --hostname vic.test ${busybox} cat /etc/hosts
    Should Be Equal As Integers  ${rc}  0
    Should Contain  ${output}  vic.test
>>>>>>> 20bd9c2f
<|MERGE_RESOLUTION|>--- conflicted
+++ resolved
@@ -158,7 +158,6 @@
     ${output}=  Split To Lines  ${output}
     Length Should Be  ${output}  ${count}
 
-<<<<<<< HEAD
 Docker run mysql container
     ${rc}  ${output}=  Run And Return Rc And Output  docker %{VCH-PARAMS} run -d -v vol:/var/lib/mysql -e MYSQL_ROOT_PASSWORD=pw --name test-mysql mysql
     Should Be Equal As Integers  ${rc}  0
@@ -176,7 +175,7 @@
     Should Be Equal As Integers  ${rc}  0
     Should Not Contain  ${output}  Error
     Verify container is running and remove it  test-postgres
-=======
+
 Docker run --hostname to set hostname and domainname
     ${rc}  ${output}=  Run And Return Rc And Output  docker %{VCH-PARAMS} run --hostname vic.test ${busybox} hostname
     Should Be Equal As Integers  ${rc}  0
@@ -187,4 +186,3 @@
     ${rc}  ${output}=  Run And Return Rc And Output  docker %{VCH-PARAMS} run --hostname vic.test ${busybox} cat /etc/hosts
     Should Be Equal As Integers  ${rc}  0
     Should Contain  ${output}  vic.test
->>>>>>> 20bd9c2f
