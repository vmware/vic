--- conflicted
+++ resolved
@@ -163,7 +163,6 @@
     ${stopped}=  Get container inspect status  ${container}
     Should Contain  ${stopped}  exited
 
-<<<<<<< HEAD
 Docker inspect for macaddress
     ${rc}  ${container}=  Run And Return Rc And Output  docker %{VCH-PARAMS} run --name=test-macaddress -d busybox sleep 600
     Should Be Equal As Integers  ${rc}  0
@@ -171,7 +170,7 @@
     ${rc}  ${output}=  Run And Return Rc And Output  docker %{VCH-PARAMS} inspect -f '{{range .NetworkSettings.Networks}}{{.MacAddress}}{{end}}' ${container}
     Should Be Equal As Integers  ${rc}  0
     Should Match Regexp  ${output}  ^([0-9a-f]{2}[:-]){5}([0-9a-f]{2})$
-=======
+
 Docker inspect container with specified DNS
     ${rc}  ${container}=  Run And Return Rc And Output  docker %{VCH-PARAMS} create --dns=8.8.8.8 --name=test-with-specified-dns busybox sleep 600
     Should Be Equal As Integers  ${rc}  0
@@ -190,4 +189,3 @@
     Should Contain  ${output}  8.8.8.9
     ${rc}  ${output}=  Run And Return Rc And Output  docker %{VCH-PARAMS} start ${container}
     Should Be Equal As Integers  ${rc}  0
->>>>>>> fd2258ee
