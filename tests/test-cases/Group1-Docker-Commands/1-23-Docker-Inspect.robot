# Copyright 2016-2017 VMware, Inc. All Rights Reserved.
#
# Licensed under the Apache License, Version 2.0 (the "License");
# you may not use this file except in compliance with the License.
# You may obtain a copy of the License at
#
#	http://www.apache.org/licenses/LICENSE-2.0
#
# Unless required by applicable law or agreed to in writing, software
# distributed under the License is distributed on an "AS IS" BASIS,
# WITHOUT WARRANTIES OR CONDITIONS OF ANY KIND, either express or implied.
# See the License for the specific language governing permissions and
# limitations under the License

*** Settings ***
Documentation  Test 1-23 - Docker Inspect
Resource  ../../resources/Util.robot
Suite Setup  Conditional Install VIC Appliance To Test Server
Suite Teardown  Cleanup VIC Appliance On Test Server
Test Timeout  20 minutes

*** Keywords ***
Get container inspect status
    [Arguments]  ${container}
    ${rc}  ${status}=  Run And Return Rc And Output  docker %{VCH-PARAMS} inspect ${container} -f '{{.State.Status}}'
    Should Be Equal As Integers  ${rc}  0
    [Return]  ${status}

*** Test Cases ***
Simple docker inspect of image
    ${rc}  ${output}=  Run And Return Rc And Output  docker %{VCH-PARAMS} pull ${busybox}
    Should Be Equal As Integers  ${rc}  0
    ${rc}  ${output}=  Run And Return Rc And Output  docker %{VCH-PARAMS} inspect ${busybox}
    Should Be Equal As Integers  ${rc}  0
    ${output}=  Evaluate  json.loads(r'''${output}''')  json
    ${id}=  Get From Dictionary  ${output[0]}  Id

Docker inspect image specifying type
    ${rc}  ${output}=  Run And Return Rc And Output  docker %{VCH-PARAMS} inspect --type=image ${busybox}
    Should Be Equal As Integers  ${rc}  0
    ${output}=  Evaluate  json.loads(r'''${output}''')  json
    ${id}=  Get From Dictionary  ${output[0]}  Id

Docker inspect image specifying incorrect type
    ${rc}  ${output}=  Run And Return Rc And Output  docker %{VCH-PARAMS} inspect --type=container ${busybox}
    Should Be Equal As Integers  ${rc}  1
    ${out}=  Run Keyword If  '${busybox}' == 'busybox'  Should Contain  ${output}  Error: No such container: busybox
    ${out}=  Run Keyword Unless  '${busybox}' == 'busybox'  Should Contain  ${output}  Error: No such container: wdc-harbor-ci.eng.vmware.com/default-project/busybox

Simple docker inspect of container
    ${rc}  ${container}=  Run And Return Rc And Output  docker %{VCH-PARAMS} create ${busybox}
    Should Be Equal As Integers  ${rc}  0
    ${rc}  ${output}=  Run And Return Rc And Output  docker %{VCH-PARAMS} inspect ${container}
    Should Be Equal As Integers  ${rc}  0
    ${output}=  Evaluate  json.loads(r'''${output}''')  json
    ${id}=  Get From Dictionary  ${output[0]}  Id

Docker inspect container specifying type
    ${rc}  ${container}=  Run And Return Rc And Output  docker %{VCH-PARAMS} create ${busybox}
    Should Be Equal As Integers  ${rc}  0
    ${rc}  ${output}=  Run And Return Rc And Output  docker %{VCH-PARAMS} inspect --type=container ${container}
    Should Be Equal As Integers  ${rc}  0
    ${output}=  Evaluate  json.loads(r'''${output}''')  json
    ${id}=  Get From Dictionary  ${output[0]}  Id

Docker inspect container check cmd and image name
    ${rc}  ${container}=  Run And Return Rc And Output  docker %{VCH-PARAMS} create ${busybox} /bin/bash
    Should Be Equal As Integers  ${rc}  0
    ${rc}  ${output}=  Run And Return Rc And Output  docker %{VCH-PARAMS} inspect ${container}
    Should Be Equal As Integers  ${rc}  0
    ${output}=  Evaluate  json.loads(r'''${output}''')  json
    ${config}=  Get From Dictionary  ${output[0]}  Config
    ${image}=  Get From Dictionary  ${config}  Image
    Should Contain  ${image}  busybox
    ${cmd}=  Get From Dictionary  ${config}  Cmd
    Should Be Equal As Strings  ${cmd}  [u'/bin/bash']

Docker inspect container specifying incorrect type
    ${rc}  ${container}=  Run And Return Rc And Output  docker %{VCH-PARAMS} create ${busybox}
    Should Be Equal As Integers  ${rc}  0
    ${rc}  ${output}=  Run And Return Rc And Output  docker %{VCH-PARAMS} inspect --type=image ${container}
    Should Be Equal As Integers  ${rc}  1
    Should Contain  ${output}  Error: No such image: ${container}

Docker inspect container with multiple networks
    ${rc}  ${container}=  Run And Return Rc And Output  docker %{VCH-PARAMS} network create net-one
    Should Be Equal As Integers  ${rc}  0
    ${rc}  ${container}=  Run And Return Rc And Output  docker %{VCH-PARAMS} network create net-two
    Should Be Equal As Integers  ${rc}  0
    ${rc}  ${container}=  Run And Return Rc And Output  docker %{VCH-PARAMS} create --name=two-net-test --net=net-one busybox
    Should Be Equal As Integers  ${rc}  0
    ${rc}  ${container}=  Run And Return Rc And Output  docker %{VCH-PARAMS} network connect net-two two-net-test
    Should Be Equal As Integers  ${rc}  0
    ${rc}  ${container}=  Run And Return Rc And Output  docker %{VCH-PARAMS} start two-net-test
    Should Be Equal As Integers  ${rc}  0
    ${rc}  ${out}=  Run And Return Rc And Output  docker %{VCH-PARAMS} inspect -f '{{range $key, $value := .NetworkSettings.Networks}}{{$key}}{{end}}' two-net-test
    Should Contain  ${out}  net-two
    Should Contain  ${out}  net-one
    Should Be Equal As Integers  ${rc}  0

Docker inspect container with correct gateway
    ${rc}  ${container}=  Run And Return Rc And Output  docker %{VCH-PARAMS} run --name=test-gateway -d ${busybox} sleep 600
    Should Be Equal As Integers  ${rc}  0
    ${rc}  ${out}=  Run And Return Rc And Output  docker %{VCH-PARAMS} inspect -f '{{range .NetworkSettings.Networks}}{{.Gateway}}{{end}}' test-gateway
    Should Contain  ${out}  172.16.0.1
    Should Not Contain  ${out}  /

Docker inspect invalid object
    ${rc}  ${output}=  Run And Return Rc And Output  docker %{VCH-PARAMS} inspect fake
    Should Be Equal As Integers  ${rc}  1
    Should Contain  ${output}  Error: No such object: fake

Docker inspect non-nil volume
    ${rc}  ${container}=  Run And Return Rc And Output  docker %{VCH-PARAMS} create --name=test-with-volume -v /var/lib/test busybox
    Should Be Equal As Integers  ${rc}  0
    ${rc}  ${out}=  Run And Return Rc And Output  docker %{VCH-PARAMS} inspect -f '{{.Config.Volumes}}' test-with-volume
    Should Be Equal As Integers  ${rc}  0
    Should Contain  ${out}  /var/lib/test
    ${rc}  ${out}=  Run And Return Rc And Output  docker %{VCH-PARAMS} inspect test-with-volume | jq '.[]|.["Config"]|.["Volumes"]|keys[0]'
    Should Be Equal As Integers  ${rc}  0
    ${mount}=  Split String  ${out}  :
	${volID}=  Get Substring  @{mount}[0]  1
    Log To Console  Find volume ${volID} in container inspect
    ${rc}  ${out}=  Run And Return Rc And Output  docker %{VCH-PARAMS} volume ls
    Should Be Equal As Integers  ${rc}  0
    Should Contain  ${out}  ${volID}

Inspect RepoDigest is valid
    ${rc}  Run And Return Rc  docker %{VCH-PARAMS} rmi ${busybox}
    ${rc}  ${busybox_digest}=  Run And Return Rc And Output  docker %{VCH-PARAMS} pull ${busybox} | grep Digest | awk '{print $2}'
    Should Be Equal As Integers  ${rc}  0
    Should Not Be Empty  ${busybox_digest}
    ${rc}  ${output}=  Run And Return Rc And Output  docker %{VCH-PARAMS} inspect -f '{{.RepoDigests}}' ${busybox}
    Should Be Equal As Integers  ${rc}  0
    Should Contain  ${output}  ${busybox_digest}

Docker inspect mount data
    ${rc}  ${container}=  Run And Return Rc And Output  docker %{VCH-PARAMS} volume create --name=named-volume
    Should Be Equal As Integers  ${rc}  0
    ${rc}  ${container}=  Run And Return Rc And Output  docker %{VCH-PARAMS} create --name=mount-data-test -v /mnt/test -v named-volume:/mnt/named busybox
    Should Be Equal As Integers  ${rc}  0
    ${rc}  ${out}=  Run And Return Rc And Output  docker %{VCH-PARAMS} inspect -f '{{.Mounts}}' mount-data-test
    Should Be Equal As Integers  ${rc}  0
    Should Contain  ${out}  /mnt/test
    Should Contain  ${out}  /mnt/named

Docker inspect container status
    ${rc}  ${container}=  Run And Return Rc And Output  docker %{VCH-PARAMS} pull ${busybox}
    Should Be Equal As Integers  ${rc}  0
    ${rc}  ${container}=  Run And Return Rc And Output  docker %{VCH-PARAMS} create ${busybox} /bin/sh -c 'a=0; while [ $a -lt 90 ]; do echo "line $a"; a=`expr $a + 1`; sleep 2; done;'
    Should Be Equal As Integers  ${rc}  0
    # keyword at top of file
    ${created}=  Get container inspect status  ${container}
    Should Contain  ${created}  created
    ${rc}  ${container}=  Run And Return Rc And Output  docker %{VCH-PARAMS} start ${container}
    Should Be Equal As Integers  ${rc}  0
    # keyword at top of file
    ${running}=  Get container inspect status  ${container}
    Should Contain  ${running}  running
    ${rc}  ${container}=  Run And Return Rc And Output  docker %{VCH-PARAMS} stop ${container}
    Should Be Equal As Integers  ${rc}  0
    # keyword at top of file
    ${stopped}=  Get container inspect status  ${container}
    Should Contain  ${stopped}  exited

<<<<<<< HEAD
Docker inspect container with specified hostname
    ${rc}  ${container}=  Run And Return Rc And Output  docker %{VCH-PARAMS} run -h testhostname --name=test-hostname -d ${busybox} sleep 600
    Should Be Equal As Integers  ${rc}  0
    ${rc}  ${out}=  Run And Return Rc And Output  docker %{VCH-PARAMS} inspect -f '{{.Config.Hostname}}' test-hostname
    Should Be Equal  ${out}  testhostname
=======
Docker inspect for macaddress
    ${rc}  ${container}=  Run And Return Rc And Output  docker %{VCH-PARAMS} run --name=test-macaddress -d busybox sleep 600
    Should Be Equal As Integers  ${rc}  0
    Sleep  60s
    ${rc}  ${output}=  Run And Return Rc And Output  docker %{VCH-PARAMS} inspect -f '{{range .NetworkSettings.Networks}}{{.MacAddress}}{{end}}' ${container}
    Should Be Equal As Integers  ${rc}  0
    Should Match Regexp  ${output}  ^([0-9a-f]{2}[:-]){5}([0-9a-f]{2})$
>>>>>>> 5fcb68c0

Docker inspect container with specified DNS
    ${rc}  ${container}=  Run And Return Rc And Output  docker %{VCH-PARAMS} create --dns=8.8.8.8 --name=test-with-specified-dns busybox sleep 600
    Should Be Equal As Integers  ${rc}  0
    ${rc}  ${output}=  Run And Return Rc And Output  docker %{VCH-PARAMS} inspect ${container}
    Should Be Equal As Integers  ${rc}  0
    Should Contain  ${output}  8.8.8.8
    ${rc}  ${output}=  Run And Return Rc And Output  docker %{VCH-PARAMS} start ${container}
    Should Be Equal As Integers  ${rc}  0

Docker inspect container with multiple specified DNS
    ${rc}  ${container}=  Run And Return Rc And Output  docker %{VCH-PARAMS} create --dns=8.8.8.8 --dns=8.8.8.9 --name=test-with-multiple-specified-dns busybox sleep 600
    Should Be Equal As Integers  ${rc}  0
    ${rc}  ${output}=  Run And Return Rc And Output  docker %{VCH-PARAMS} inspect ${container}
    Should Be Equal As Integers  ${rc}  0
    Should Contain  ${output}  8.8.8.8
    Should Contain  ${output}  8.8.8.9
    ${rc}  ${output}=  Run And Return Rc And Output  docker %{VCH-PARAMS} start ${container}
    Should Be Equal As Integers  ${rc}  0
<|MERGE_RESOLUTION|>--- conflicted
+++ resolved
@@ -163,13 +163,12 @@
     ${stopped}=  Get container inspect status  ${container}
     Should Contain  ${stopped}  exited
 
-<<<<<<< HEAD
 Docker inspect container with specified hostname
     ${rc}  ${container}=  Run And Return Rc And Output  docker %{VCH-PARAMS} run -h testhostname --name=test-hostname -d ${busybox} sleep 600
     Should Be Equal As Integers  ${rc}  0
     ${rc}  ${out}=  Run And Return Rc And Output  docker %{VCH-PARAMS} inspect -f '{{.Config.Hostname}}' test-hostname
     Should Be Equal  ${out}  testhostname
-=======
+
 Docker inspect for macaddress
     ${rc}  ${container}=  Run And Return Rc And Output  docker %{VCH-PARAMS} run --name=test-macaddress -d busybox sleep 600
     Should Be Equal As Integers  ${rc}  0
@@ -177,7 +176,6 @@
     ${rc}  ${output}=  Run And Return Rc And Output  docker %{VCH-PARAMS} inspect -f '{{range .NetworkSettings.Networks}}{{.MacAddress}}{{end}}' ${container}
     Should Be Equal As Integers  ${rc}  0
     Should Match Regexp  ${output}  ^([0-9a-f]{2}[:-]){5}([0-9a-f]{2})$
->>>>>>> 5fcb68c0
 
 Docker inspect container with specified DNS
     ${rc}  ${container}=  Run And Return Rc And Output  docker %{VCH-PARAMS} create --dns=8.8.8.8 --name=test-with-specified-dns busybox sleep 600
